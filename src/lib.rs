// Copyright 2020 MaidSafe.net limited.
//
// This SAFE Network Software is licensed to you under the MIT license <LICENSE-MIT
// https://opensource.org/licenses/MIT> or the Modified BSD license <LICENSE-BSD
// https://opensource.org/licenses/BSD-3-Clause>, at your option. This file may not be copied,
// modified, or distributed except according to those terms. Please review the Licences for the
// specific language governing permissions and limitations relating to use of the SAFE Network
// Software.

//! SAFE network data types.

#![doc(
    html_logo_url = "https://raw.githubusercontent.com/maidsafe/QA/master/Images/maidsafe_logo.png",
    html_favicon_url = "https://maidsafe.net/img/favicon.ico",
    test(attr(forbid(warnings)))
)]
// For explanation of lint checks, run `rustc -W help`.
#![forbid(unsafe_code)]
#![warn(
    // TODO: add missing debug implementations for structs?
    // missing_debug_implementations,
    missing_docs,
    trivial_casts,
    trivial_numeric_casts,
    unused_extern_crates,
    unused_import_braces,
    unused_qualifications,
    unused_results
)]

mod blob;
mod errors;
mod identity;
mod keys;
mod map;
mod messaging;
mod money;
mod rewards;
mod sequence;
mod transfer;
mod utils;

pub use blob::{
    Address as BlobAddress, Data as Blob, Kind as BlobKind, PrivateData as PrivateBlob,
    PublicData as PublicBlob, MAX_BLOB_SIZE_IN_BYTES,
};
pub use errors::{EntryError, Error, Result};
pub use identity::{
    client::{FullId as ClientFullId, PublicId as ClientPublicId},
    node::{FullId as NodeFullId, NodeKeypairs, PublicId as NodePublicId},
    PublicId,
};
pub use keys::{
    BlsKeypair, BlsKeypairShare, BlsProof, BlsProofShare, Ed25519Proof, Keypair, Proof, Proven,
    PublicKey, Signature, SignatureShare,
};
pub use map::{
    Action as MapAction, Address as MapAddress, Data as Map, Entries as MapEntries,
    EntryActions as MapEntryActions, Kind as MapKind, PermissionSet as MapPermissionSet,
    SeqData as SeqMap, SeqEntries as MapSeqEntries, SeqEntryAction as MapSeqEntryAction,
    SeqEntryActions as MapSeqEntryActions, SeqValue as MapSeqValue, UnseqData as UnseqMap,
    UnseqEntries as MapUnseqEntries, UnseqEntryAction as MapUnseqEntryAction,
    UnseqEntryActions as MapUnseqEntryActions, Value as MapValue, Values as MapValues,
};
pub use messaging::{
    Account, AccountRead, AccountWrite, Address, AdultDuties, AuthCmd, AuthQuery,
    AuthorisationKind, BlobRead, BlobWrite, Cmd, CmdError, DataAuthKind, DataCmd, DataQuery, Duty,
    ElderDuties, Event, MapRead, MapWrite, Message, MessageId, MiscAuthKind, MoneyAuthKind,
    MsgEnvelope, MsgSender, NodeCmd, NodeCmdError, NodeDataCmd, NodeDataError, NodeDataQuery,
    NodeDataQueryResponse, NodeDuties, NodeEvent, NodeQuery, NodeQueryResponse, NodeRewardError,
    NodeRewardQuery, NodeRewardQueryResponse, NodeSystemCmd, NodeTransferCmd, NodeTransferError,
    NodeTransferQuery, NodeTransferQueryResponse, Query, QueryResponse, SequenceRead,
    SequenceWrite, TransferCmd, TransferError, TransferQuery, TryFromError, MAX_LOGIN_PACKET_BYTES,
};
pub use money::Money;
pub use rewards::{RewardCounter, Work};

pub use sequence::{
    Action as SequenceAction, Address as SequenceAddress, Data as Sequence,
    Entries as SequenceEntries, Entry as SequenceEntry, Index as SequenceIndex,
    Indices as SequenceIndices, Kind as SequenceKind, Owner as SequenceOwner,
    Permissions as SequencePermissions, PrivSeqData,
    PrivUserPermissions as SequencePrivUserPermissions,
    PrivatePermissions as SequencePrivatePermissions, PubSeqData,
    PubUserPermissions as SequencePubUserPermissions,
    PublicPermissions as SequencePublicPermissions, User as SequenceUser,
    UserPermissions as SequenceUserPermissions, WriteOp as SequenceWriteOp,
};
use serde::{Deserialize, Serialize};
pub use sha3::Sha3_512 as Ed25519Digest;
<<<<<<< HEAD
pub use transfer::*;
pub use utils::verify_signature;

use serde::{Deserialize, Serialize};
use std::{fmt::Debug, net::SocketAddr};
=======
use std::{fmt::Debug, net::SocketAddr};
pub use utils::verify_signature;
>>>>>>> 3f5add9e
use xor_name::XorName;

/// Object storing a data variant.
#[allow(clippy::large_enum_variant)]
#[derive(Clone, Eq, PartialEq, PartialOrd, Hash, Serialize, Deserialize, Debug)]
pub enum Data {
    /// Blob.
    Immutable(Blob),
    /// MutableData.
    Mutable(Map),
    /// Sequence.
    Sequence(Sequence),
}

impl Data {
    /// Returns true if published.
    pub fn is_pub(&self) -> bool {
        match *self {
            Self::Immutable(ref idata) => idata.is_pub(),
            Self::Mutable(_) => false,
            Self::Sequence(ref sequence) => sequence.is_pub(),
        }
    }

    /// Returns true if unpublished.
    pub fn is_unpub(&self) -> bool {
        !self.is_pub()
    }
}

impl From<Blob> for Data {
    fn from(data: Blob) -> Self {
        Self::Immutable(data)
    }
}

impl From<Map> for Data {
    fn from(data: Map) -> Self {
        Self::Mutable(data)
    }
}

impl From<Sequence> for Data {
    fn from(data: Sequence) -> Self {
        Self::Sequence(data)
    }
}

/// Permissions for an app stored by the Client Handlers.
#[derive(
    Copy, Hash, Eq, PartialEq, PartialOrd, Ord, Clone, Serialize, Deserialize, Default, Debug,
)]
pub struct AppPermissions {
<<<<<<< HEAD
    /// Whether this app has permissions to perform data mutations.
    pub data_mutations: bool,
    /// Whether this app has permissions to transfer money.
    pub transfer_money: bool,
    /// Whether this app has permissions to read the account balance.
    pub read_balance: bool,
    /// Whether this app has permissions to read the account transfer history.
    pub read_transfer_history: bool,
=======
    /// Whether this app has permissions to transfer coins.
    pub transfer_coins: bool,
    /// Whether this app has permissions to perform mutations.
    pub perform_mutations: bool,
    /// Whether this app has permissions to read the coin balance.
    pub get_balance: bool,
}

/// Wrapper message that contains a message ID and the requester ID along the request or response.
/// It should also contain a valid signature if it's sent by the owner(s).
#[allow(clippy::large_enum_variant)]
#[derive(Hash, Eq, PartialEq, Clone, Serialize, Deserialize)]
pub enum Message {
    /// Request with the message ID.
    Request {
        /// Request.
        request: Request,
        /// Associated message ID.
        message_id: MessageId,
        /// Signature of `(request, message_id)`. Optional if the request is read-only.
        signature: Option<Signature>,
    },
    /// Response matched to the message ID.
    Response {
        /// Response.
        response: Response,
        /// Associated message ID.
        message_id: MessageId,
    },
    /// Notification of a transaction.
    Notification {
        /// Notification.
        notification: Notification,
    },
}

impl Message {
    /// Gets the message ID, if applicable.
    pub fn message_id(&self) -> Option<MessageId> {
        match self {
            Self::Request { message_id, .. } | Self::Response { message_id, .. } => {
                Some(*message_id)
            }
            Self::Notification { .. } => None,
        }
    }
}

/// Unique ID for messages.
///
/// This is used for deduplication: Since the network sends messages redundantly along different
/// routes, the same message will usually arrive more than once at any given node. A message with
/// an ID that is already in the cache will be ignored.
#[derive(Ord, PartialOrd, Debug, Clone, Copy, Eq, PartialEq, Serialize, Deserialize, Hash)]
pub struct MessageId(pub XorName);

impl MessageId {
    /// Generates a new `MessageId` with random content.
    pub fn new() -> Self {
        Self(rand::random())
    }
}

impl Default for MessageId {
    fn default() -> Self {
        Self::new()
    }
>>>>>>> 3f5add9e
}

/// Handshake requests sent from clients to vaults to establish new connections and verify a client's
/// key (to prevent replay attacks).
#[derive(Serialize, Deserialize)]
pub enum HandshakeRequest {
    /// Sent by clients as an initial bootstrap request, and then for subsequent bootstrap attempts.
    Bootstrap(PublicKey),
    /// Sent to destination nodes as a response to `HandshakeResponse::Join`.
    Join(PublicKey),
    /// Response to `HandshakeResponse::Challenge` sent by a vault.
    ChallengeResult(Signature),
}

/// Handshake responses sent from vaults to clients.
#[allow(clippy::large_enum_variant)]
#[derive(Serialize, Deserialize)]
pub enum HandshakeResponse {
    /// Sent by nodes when a client should attempt to connect to the section that's closest to
    /// its destination (section managing the client's account).
    Rebootstrap(Vec<(XorName, SocketAddr)>),
    /// Sent by nodes when a client reaches its destination section.
    Join(Vec<(XorName, SocketAddr)>),
    /// Sent by nodes as a response to a valid `HandshakeRequest::Join`.
    Challenge(PublicKey, Vec<u8>),
    /// Sent by nodes as a response to an invalid `HandshakeRequest::Join` (when a client attempts to join a wrong section).
    InvalidSection,
<<<<<<< HEAD
}
=======
}

/// Transaction ID.
pub type TransactionId = u64; // TODO: Use the trait UUID

/// Coin transaction.
#[derive(Copy, Clone, Hash, Eq, PartialEq, PartialOrd, Ord, Serialize, Deserialize, Debug)]
pub struct Transaction {
    /// Transaction ID.
    pub id: TransactionId,
    /// Amount of coins.
    pub amount: Coins,
}

/// Notification of a transaction.
#[derive(Hash, Eq, PartialEq, PartialOrd, Ord, Clone, Serialize, Deserialize, Debug)]
pub struct Notification(pub Transaction);
>>>>>>> 3f5add9e
<|MERGE_RESOLUTION|>--- conflicted
+++ resolved
@@ -88,16 +88,11 @@
 };
 use serde::{Deserialize, Serialize};
 pub use sha3::Sha3_512 as Ed25519Digest;
-<<<<<<< HEAD
 pub use transfer::*;
 pub use utils::verify_signature;
 
 use serde::{Deserialize, Serialize};
 use std::{fmt::Debug, net::SocketAddr};
-=======
-use std::{fmt::Debug, net::SocketAddr};
-pub use utils::verify_signature;
->>>>>>> 3f5add9e
 use xor_name::XorName;
 
 /// Object storing a data variant.
@@ -151,7 +146,6 @@
     Copy, Hash, Eq, PartialEq, PartialOrd, Ord, Clone, Serialize, Deserialize, Default, Debug,
 )]
 pub struct AppPermissions {
-<<<<<<< HEAD
     /// Whether this app has permissions to perform data mutations.
     pub data_mutations: bool,
     /// Whether this app has permissions to transfer money.
@@ -160,75 +154,6 @@
     pub read_balance: bool,
     /// Whether this app has permissions to read the account transfer history.
     pub read_transfer_history: bool,
-=======
-    /// Whether this app has permissions to transfer coins.
-    pub transfer_coins: bool,
-    /// Whether this app has permissions to perform mutations.
-    pub perform_mutations: bool,
-    /// Whether this app has permissions to read the coin balance.
-    pub get_balance: bool,
-}
-
-/// Wrapper message that contains a message ID and the requester ID along the request or response.
-/// It should also contain a valid signature if it's sent by the owner(s).
-#[allow(clippy::large_enum_variant)]
-#[derive(Hash, Eq, PartialEq, Clone, Serialize, Deserialize)]
-pub enum Message {
-    /// Request with the message ID.
-    Request {
-        /// Request.
-        request: Request,
-        /// Associated message ID.
-        message_id: MessageId,
-        /// Signature of `(request, message_id)`. Optional if the request is read-only.
-        signature: Option<Signature>,
-    },
-    /// Response matched to the message ID.
-    Response {
-        /// Response.
-        response: Response,
-        /// Associated message ID.
-        message_id: MessageId,
-    },
-    /// Notification of a transaction.
-    Notification {
-        /// Notification.
-        notification: Notification,
-    },
-}
-
-impl Message {
-    /// Gets the message ID, if applicable.
-    pub fn message_id(&self) -> Option<MessageId> {
-        match self {
-            Self::Request { message_id, .. } | Self::Response { message_id, .. } => {
-                Some(*message_id)
-            }
-            Self::Notification { .. } => None,
-        }
-    }
-}
-
-/// Unique ID for messages.
-///
-/// This is used for deduplication: Since the network sends messages redundantly along different
-/// routes, the same message will usually arrive more than once at any given node. A message with
-/// an ID that is already in the cache will be ignored.
-#[derive(Ord, PartialOrd, Debug, Clone, Copy, Eq, PartialEq, Serialize, Deserialize, Hash)]
-pub struct MessageId(pub XorName);
-
-impl MessageId {
-    /// Generates a new `MessageId` with random content.
-    pub fn new() -> Self {
-        Self(rand::random())
-    }
-}
-
-impl Default for MessageId {
-    fn default() -> Self {
-        Self::new()
-    }
->>>>>>> 3f5add9e
 }
 
 /// Handshake requests sent from clients to vaults to establish new connections and verify a client's
@@ -256,24 +181,4 @@
     Challenge(PublicKey, Vec<u8>),
     /// Sent by nodes as a response to an invalid `HandshakeRequest::Join` (when a client attempts to join a wrong section).
     InvalidSection,
-<<<<<<< HEAD
-}
-=======
-}
-
-/// Transaction ID.
-pub type TransactionId = u64; // TODO: Use the trait UUID
-
-/// Coin transaction.
-#[derive(Copy, Clone, Hash, Eq, PartialEq, PartialOrd, Ord, Serialize, Deserialize, Debug)]
-pub struct Transaction {
-    /// Transaction ID.
-    pub id: TransactionId,
-    /// Amount of coins.
-    pub amount: Coins,
-}
-
-/// Notification of a transaction.
-#[derive(Hash, Eq, PartialEq, PartialOrd, Ord, Clone, Serialize, Deserialize, Debug)]
-pub struct Notification(pub Transaction);
->>>>>>> 3f5add9e
+}